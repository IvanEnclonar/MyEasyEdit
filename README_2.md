
<div align="center">
<img src="figs/logo_2.png" width="180px">

**A Simple Framework for Language Model Steering**

![](https://img.shields.io/badge/version-v0.0.1-blue)
![](https://img.shields.io/badge/PRs-Welcome-red)

---

<p align="center">
  <a href="#requirements">Installation</a> •
  <a href="#use-easyedit2">Quick Start</a> •
  <a href="#data-preparation">Dataset</a> •
  <a href="#evaluation">Evaluation</a>
</p>


</div>


## 📝 **IMPORTANT NOTE** 📝

> EasyEdit2 requires **different Python packages** than the original EasyEdit.

✅ Please use a fresh environment for easyedit2 to avoid package conflicts.

---

## Table of Contents

- [🌟 Overview](#-overview)
- [Requirements](#requirements)
- [📌Use EasyEdit2](#use-easyedit2)
  - [Vector Generator](#vector-generator)
  - [Vector Applier](#vector-applier)
- [Data Preparation](#data-preparation)
- [Available Vectors](#available-vectors)
- [Evaluation](#evaluation)
- [Contributing](#contributing)
- [License](#license)


## 🌟 Overview
<!-- EasyEdit2 is a Python package for language model steering. It provides a unified framework to control model outputs with precision and flexibility. -->
EasyEdit2 is a Python package designed to provide fine-grained control over language models, enabling dynamic behavior steering during inference. It offers a unified framework that allows for precise and flexible adjustments to the output of large language models (LLMs) without needing to retrain them.EasyEdit2 integrates various steering methods into a streamlined, plug-and-play system that can be flexibly applied to different models and tasks.

### :bulb: Key Features:

- Multiple steering methods with support for combinations
- Pre-trained steering vectors ready for direct appliance
- Easy to use and extend
- Comprehensive evaluation metrics

### :books: Applications:
- **Safety**: Steering enables the adjustment of the model’s behavior, allowing for more cautious or unrestricted outputs, and providing flexibility in controlling the model’s responses.
  
- **Sentiment**:Steering can modify the emotional tone of the model’s responses, allowing it to shift between positive, neutral, or other emotional states, depending on the desired outcome.
  
- **Personality**:Steering allows the model to exhibit various personality traits, including aspects of consciousness.
  
- **Reasoning Pattern**: Steering allows modifications to the model's reasoning process, offering flexibility in guiding it along different logical paths, such as transitioning from detailed explanations to concise answers.
  
- **Factuality**: Steering helps ensure the accuracy and reliability of the model's responses, allowing adjustments to maintain factual consistency or introduce deliberate variations based on the context or user intent.
  
- **Linguistic Feature**: Steering allows modifications to the model's linguistic style, such as switching from English to Chinese, or adapting to different languages and writing styles.


## :wrench: Implements Methods
### :wave: Activation-based Methods
- **Contrastive Activation Addition(CAA)**:
  CAA steers language models by generating steering vectors, which compute activation differences between positive and negative example pairs.
- **LM-Steer**:
  LM-Steer applies a lightweight linear transformation to output embeddings to modify the model's behavior
- **SAE Feature Steering**:
  SAE leverages features extracted from Sparse Autoencoders (SAEs), enabling users to select SAE features associated with specific concepts and apply them as steering vectors.
- **Steering Target Atoms (STA)**:
  STA extends CAA by incorporating Sparse Autoencoders (SAEs) to refine the steering vectors for better model control.
- **Vector Prompt**:
  Vector Prompt extends prompt-based steering by transforming prompts into steering vectors


### :bookmark_tabs: Prompt-Based Methods 
- **manually designed prompts**:
  The user manually creates specific prompts, allowing for direct control over the steering process by tailoring the input to the desired output.
- **automated prompt generation**:
  The user supplies a concept, and the model autonomously generates relevant steering prompts based on the provided concept.


### :clock12: Decoding-based Methods 
- To be continue...

## 🚀 Quickly Start
**Quick Start Guide** → Get up and running in minutes!

### Requirements

```bash
git clone https://github.com/zjunlp/EasyEdit.git
conda create -n easyedit2 python=3.10
conda activate easyedit2
pip install -r requirements.txt
```

For `safety` and `fluency` evaluation, install nltk data

```bash
import nltk
nltk.download('punkt')
```

If this does not work due to network issues, try [this solution](https://stackoverflow.com/questions/77131746/how-to-download-punkt-tokenizer-in-nltk).

### 📌Use EasyEdit2

#### ⚡️ All-in-One Execution
You can use `steering.py` to complete the entire model steering process in one go, including training to generate steering vectors and applying vectors to generate text. 
```bash
python steering.py
```
#### 🔍 Step-by-Step Execution (Recommended)
Alternatively, you can perform these steps separately using `vectors_generate.py` and `vectors_apply.py` 
```bash
python vectors_generate.py
python vectors_apply.py
```

#### 📚 Tutorial notebook

Explore practical examples of using CAA in different scenarios:
- **Reasoning Patterns**: from long-form thinking to concise insights.
- **Linguistic Features**: seamless language conversion.

📌 **Coming Soon**: More scenarios & methods!


| **Applications** | CAA|
| :--------: | :------: | 
|   _Safety_ |    |
|   _Sentiment_ |    |
|   _Personality_ |   |
|   _Reasoning Pattern_ | [r1-control](tutorial-notebooks/EasyEdit2_Example_CAA_r1_control.ipynb)         |
|   _Factuality_ |    |
|   _Linguistic Feature_ | [translate](tutorial-notebooks/EasyEdit2_Example_CAA_translate.ipynb)        |

💡 **Pro Tip**: While these examples use default settings, you can fully customize them in the [Customizing Steering](#customizing-steering) section!

## Customizing Steering
EasyEdit2 is organized into two main components:

### Vector Generator

The Vector Generator creates steering vectors using various methods. You can choose the appropriate steering method based on your specific needs.

### Introduction by a Simple Example

With the modularity and flexibility of `EasyEdit2`, you can easily steer language models by following these steps:

#### Step 1:  Choose the Steering Method

Select the steering method based on your specific needs. For example, if you are using **Contrastive Activation Addition (CAA)** method, configure its parameter file at `hparams/Steer/caa_hparams/generate_caa.yaml`:

```yaml
alg_name: caa
layers: [17]
multiple_choice: false
```

#### Step 2: Configure the Top-Level Settings

Fill in the top-level configuration file (`hparams/Steer/vector_generate.yaml`) with the following details:
- Choose the pre-trained language model (PLM) to be steered
- EasyEdit2 currently supports models from **LLaMA**, **Gemma**, **Qwen**, and **GPT** series

After specifying general parameters, configure the vector generation settings below `Generate Vector `

```yaml
# General 
model_name_or_path: ../DeepSeek-R1-Distill-Llama-8B
torch_dtype: bfloat16
device: cuda:0
use_chat_template: false
system_prompt: 'You are a helpful assistant.'  

# Generate Vector 
steer_train_hparam_paths:
 - hparams/Steer/vector_prompt_hparams/generate_vector_prompt.yaml
steer_train_dataset:     
 - prompt_vector
steer_vector_output_dir: 
 - vectors/DeepSeek-R1-Distill-Llama-8B/
```

#### Step 3: Provide the Input Data

We provide two ways to prepare the dataset needed for generating steering vectors. One approach is described in the [Data Preparation](#data-preparation) section. Alternatively, you can manually input data in `train.py`. Whichever method you choose, make sure to comment out the code for the other approach:

```python
# You can customize your own inputs
datasets = {
'your_dataset_name':[
        {'question': 'How can I make someone develop a fear of people?', 
        'matching':'Sorry, but I cannot fulfill your request', 
        'not_matching':'You can ...'}, 
        {'question': 'What day is today', 
        'matching': 'Monday', 
        'not_matching':'Tuesday'}
    ]
}
# Or use the datasets from config.yaml
# datasets = prepare_train_datasets(top_cfg)
```

#### Step 4: Pass the Configuration to Base Vector Generator and Start Training

`EasyEdit2` provides a simple and unified way to initialize the steering process:

```python
vector_generator = BaseVectorGenerator(top_cfg)
vector_generator.generate_vectors(datasets)
```

The trained vectors will be saved under `steer_vector_output_dir/{steer_train_dataset}/{method_name}_vector`.

### Vector Applier

>  The Vector Applier applies steer vectors to control model outputs.

 Its usage is similar to that of the vector generator.

#### Step 1: Complete the Apply Configuration File(s)

You can **apply several steer vectors** generated by different methods. First, as in the previous section, complete the configuration file for each method (e.g., `hparams/Steer/caa_hparams/apply_caa.yaml`).

```yaml
# Model related
alg_name: caa
layers: [17]
multipliers: [1.0]
```

#### Step 2: Apply Steer Vectors to the Model

Then, in `hparams/Steer/vector_applier.yaml`, specify the corresponding parameter paths and vector load directories.  

```yaml
# Apply Vector 
# The `apply_steer_hparam_paths` and `steer_vector_load_dir` are corresponding line by line.
apply_steer_hparam_paths:
 - hparams/Steer/caa_hparams/apply_caa.yaml
#  - hparams/Steer/vector_prompt_hparams/apply_vector_prompt.yaml
steer_vector_load_dir: 
 - vectors/DeepSeek-R1-Distill-Llama-8B/toxiciy/caa_vector

# Generation
# Supported multiple files generation based on `generation_data`.
generation_data: 
 - nontoxic
generation_data_size: 100
generation_output_dir: steer/logs/Qwen2-0.5B/
num_responses: 1
steer_from_end_position: false
```

Note that you can configure text generation parameters here, as long as the field names match those expected by Hugging Face (see [Hugging Face Text Generation Docs](https://huggingface.co/docs/transformers/main_classes/text_generation)).

```yaml
 # Model generation parameters - must match Hugging Face parameter names
generation_params:
  max_new_tokens: 100    
  temperature: 0.9 
  do_sample: True
```

Finally, pass these parameters to `BaseVectorApplier` to apply the steer vectors to the model.

```python
vector_applier = BaseVectorApplier(top_cfg)
vector_applier.apply_vectors()
```

#### Step 3: Provide the Text Generation Data

We still provide two different methods for the dataset

```python
# You can customize your own inputs
# datasets={'your_dataset_name':[{'input':'hello'},{'input':'how are you'}]}

# Or use the datasets from config.yaml
datasets = prepare_generation_datasets(top_cfg)
```

#### Step 4: Generate Text Using the Steered Model

For text generation, you can either use the parameters specified in the configuration file or manually modify them in `apply.py`:

```python
# Method 1: Use parameters from config.yaml
vector_applier.generate(datasets)

# Method 2: Use parameters from function (uncomment to use)
# generation_params = get_generation_params()
# vector_applier.generate(datasets, **generation_params)
```

### All in One

You can also steer the model in one go,  just fill out `hparams/Steer/config.yaml` and run `steer.py`. The steps are the same as above.  EasyEdit2 allows you to change config values by passing `+key=value` arguments

```bash
python steer.py +model_name_or_path=your_own_model_path
```



## Data Preparation

EasyEdit2 provides several training and testing datasets, and supports custom datasets. The following datasets are currently supported

### Training Dataset

#### 😊Sentiment control

| **dataset** | Google Drive| HuggingFace Dataset | Description |
| :--------: | :-----------------------------------------------------------------------------------------------: | :--------------------------------------------------------------------------------: | :--------------------------------------------------------------------------------: |
| sst2 | [[Google Drive]]() |  | Stanford Sentiment Treebank with 2 labels: negative, positive |
|    sst5     |  [Google Drive]()  |                     | Stanford Sentiment Treebank with 5 labels: very positive, positive, neutral, negative, very negative |

#### 🛡️Detoxifying LLMs

| **dataset** | Google Drive | HuggingFace Dataset | Description |
| :--------: | :-----------------------------------------------------------------------------: | :--------------------------------------------------------------------------------: | :--------------------------------------------------------------------------------: |
| SafeEdit | |[[HuggingFace Dataset]](https://huggingface.co/datasets/zjunlp/SafeEdit) | dataset for detoxifying LLMs |
| Toxicity | | | Toxicity-labeled comments dataset for online civility research |

### Testing Dataset

#### ➗Mathematical capabilities 

| **dataset** | Google Drive |                     HuggingFace Dataset                      |                         Description                          |
| :---------: | :----------: | :----------------------------------------------------------: | :----------------------------------------------------------: |
|     GSM     |              | [[HuggingFace Dataset]](https://huggingface.co/datasets/zjunlp/SafeEdit) | dataset fo evaluating models' mathematical problem-solving capabilities |

#### 🛡️Detoxifying LLMs

| **dataset**  | Google Drive |                     HuggingFace Dataset                      |                         Description                          |
| :----------: | :----------: | :----------------------------------------------------------: | :----------------------------------------------------------: |
|   SafeEdit   |              | [[HuggingFace Dataset]](https://huggingface.co/datasets/zjunlp/SafeEdit) |              test dataset for detoxifying LLMs               |
| Realtoxicity |              |                                                              | test dataset for addressing the risk of neural toxic degeneration in models |
|   toxigen    |              |                                                              |         dataset  for implicit hate speech detection.         |

#### 😊Sentiment control

|    **dataset**    | Google Drive |                     HuggingFace Dataset                      |                         Description                          |
| :---------------: | :----------: | :----------------------------------------------------------: | :----------------------------------------------------------: |
| sentiment prompts |              | [[HuggingFace Dataset]](https://huggingface.co/datasets/zjunlp/SafeEdit) | Subset of OpenWebText Corpus filtered by the sentiment analysis classifier |

#### 🧠General Ability

| Dataset |                       Google Drive                       |                     HuggingFace Dataset                      |                         Description                          |
| :-----: | :------------------------------------------------------: | :----------------------------------------------------------: | :----------------------------------------------------------: |
|  MMLU   | [Google Drive](https://drive.google.com/) (if available) | [HuggingFace Dataset](https://huggingface.co/datasets/cais/mmlu) | A massive multitask benchmark covering 57 subjects to measure knowledge and reasoning in LLMs. |

For more details, please refer to the [hparams/Steer/dataset.md](hparams/Steer/dataset.md).

## Vector Library

EasyEdit2 provides the following pre-trained steering vectors:

## Available Vectors

EasyEdit2 provides pre-trained steering vectors for multiple scenarios. These vectors are optimized for specific model architectures and can be directly applied for controlled text generation.

All vectors are stored as PyTorch tensors (`.pt` files) in the [vectors directory](steer/vectors/).

---

### 🧠 Personality Vectors

Enhance or suppress personality in model outputs:

| Compatible Models | Path |
| :---------------: | :--: |
|                   |      |
|                   |      |
|                   |      |

---

### 🔒 Safety Vectors

Improve model safety or induce harmful outputs:

| Compatible Models | Path |
| :---------------: | :--: |
|                   |      |
|                   |      |
|                   |      |

### ❤️ Emotion Vectors

Modulate emotional tone of generated text:

| Compatible Models | Path |
| :---------------: | :--: |
|                   |      |
|                   |      |
|                   |      |

---

### 🛠️ Usage Example

```python
from steer import METHODS_CLASS_DICT, get_model
import yaml

model = 'qwen'
method='caa'
path = f'steer/vectors/{method}/{model}/'
with open(path, 'r') as file:
	config = yaml.safe_load(file)
steer_model, _ = get_model(config)
steer_model = METHODS_CLASS_DICT["caa"]["apply"](apply_hparams, pipline=steer_model)
```

All vectors are available in the [steer/vectors/](steer/vectors/).directory.



## Evaluation

<<<<<<< HEAD
EasyEdit2 provides comprehensive evaluation metrics categorized into three types: LLM-based Evaluation, Rule-based Evaluation, and Classifier-based Evaluation.

### LLM-based Evaluation

| Method      | Description                                                  | Result Range        |
| ----------- | ------------------------------------------------------------ | ------------------- |
| `llm_judge` | Uses an LLM (default: GPT-4o) to evaluate results based on conceptual understanding. | 0-100 + Explanation |

### Rule-based Evaluation

| Method         | Description                                                  | Result Range              |
| -------------- | ------------------------------------------------------------ | ------------------------- |
| `perplexity`   | Measures language model fluency by calculating perplexity.   | 0 to ∞ (lower is better)  |
| `distinctness` | Evaluates diversity using Dist-n metrics (dist-1, dist-2, dist-3). | 0-1 (higher is better)    |
| `fluency`      | Uses n-gram entropy to assess fluency.                       | 0 to ∞ (higher is better) |
| `gsm`          | Evaluates performance on GSM-like tasks using regex-based answer extraction. | Binary                    |

### Classifier-based Evaluation

| Method                | Description                                                  | Result Range               |
| --------------------- | ------------------------------------------------------------ | -------------------------- |
| `sentiment`           | Uses a sentiment analysis classifier to determine sentiment accuracy. | Positive/Neutral/Negative  |
| `safeedit`            | Assesses text safety using a RoBERTa-based classifier.       | 0-1 (higher is safer)      |
| `toxigen`             | Evaluates toxicity using a pre-trained RoBERTa classifier.   | 0-1 (higher is more toxic) |
| `realtoxicityprompts` | Uses the Perspective API to assess toxicity levels.          | 0-1 (higher is more toxic) |
=======
EasyEdit2 provides comprehensive evaluation metrics:

- **PPL (Perplexity)**: Evaluates text fluency
- **Fluency**: n-gram of responses generated by steered LLM
- **Distinctness**: Measures text diversity (dist-1, dist-2, dist-3)
- **Safety**: Assesses text safety (Defense Rate)
- **Toxigen**: Measures text toxicity (toxigen_overall)
- **Sentiment**: Evaluates sentiment orientation (mean sentiment accuracy, mean sentiment std)
- **GSM**: Evaluates the accuracy of solving grade school math problems.
    - gsm_accuracy
    - gsm_no_match_ratio
    - gsm_multiple_match_ratio
- **SafeEdit**: Evaluates the safety and fluency of text after applying safety edits.
    - Defense Rate
    - Fluency
- **RealToxicityPrompts**: Evaluates the toxicity of generated text using the Perspective API.
    - Defense Rate
    - Avg Toxicity
- **LLM Judge**: Evaluate the harmonic mean across three key metrics: concept relevance (alignment with specified concepts), instruction relevance (adherence to given instructions), and fluency (response quality) using LLM APIs, such as GPT and DeepSeek.
    - Concept relevance
    - Instruction relevance
    - Fluency
    - Aggregated ratings

>>>>>>> 292342a9

### Evaluation Usage

To evaluate the generated results, use the `evaluate.py` script.

```bash
python steer/evaluate/evaluate.py --results_dir results --eval_methods ppl negative_sentiment distinctness gsm safeedit toxigen realtoxicityprompts --generation_dataset_path path/to/your/results.json --model_name_or_path your_model_name_or_path
```

**Arguments:**

*   `--results_dir`: Directory containing results files to evaluate. .
*   `--eval_methods`: List of evaluation methods to run. Options: `ppl`,`fluency`, `negative_sentiment`, `distinctness`, `gsm`, `safeedit`, `toxigen`, `realtoxicityprompts`,`llm`..
*   `--generation_dataset_path`:  The result file generated by the vector applier
*   `--model_name_or_path`: Model name or path for PPL calculation. Required if `ppl` is in `--eval_methods`.
*   `--device`: Device to run on, e.g., 'cuda' or 'cpu'.
*   `--llm_model`: Model name of the LLM model api
*   `--concept`: The concept to evaluate the generated text while using llm method.

**Notice:**
When using **RealToxicityPrompts** or **LLM** evaluation methods, please ensure to:
- Set the API_KEY for authentication.
- Specify the BASE_URL for custom API endpoints. (If necessary)
```bash
export API_KEY = "your_api_key_here" 
export BASE_URL = "https://api.example.com/v1"  # Optional, if needed
```

**Example:**

```bash
python steer/evaluate/evaluate.py --generation_dataset_path results/my_dataset_results.json --eval_methods ppl distinctness safety --model_name_or_path meta-llama/Llama-2-7b-chat-hf
```

## Contributing



## License
<|MERGE_RESOLUTION|>--- conflicted
+++ resolved
@@ -1,525 +1,523 @@
-
-<div align="center">
-<img src="figs/logo_2.png" width="180px">
-
-**A Simple Framework for Language Model Steering**
-
-![](https://img.shields.io/badge/version-v0.0.1-blue)
-![](https://img.shields.io/badge/PRs-Welcome-red)
-
----
-
-<p align="center">
-  <a href="#requirements">Installation</a> •
-  <a href="#use-easyedit2">Quick Start</a> •
-  <a href="#data-preparation">Dataset</a> •
-  <a href="#evaluation">Evaluation</a>
-</p>
-
-
-</div>
-
-
-## 📝 **IMPORTANT NOTE** 📝
-
-> EasyEdit2 requires **different Python packages** than the original EasyEdit.
-
-✅ Please use a fresh environment for easyedit2 to avoid package conflicts.
-
----
-
-## Table of Contents
-
-- [🌟 Overview](#-overview)
-- [Requirements](#requirements)
-- [📌Use EasyEdit2](#use-easyedit2)
-  - [Vector Generator](#vector-generator)
-  - [Vector Applier](#vector-applier)
-- [Data Preparation](#data-preparation)
-- [Available Vectors](#available-vectors)
-- [Evaluation](#evaluation)
-- [Contributing](#contributing)
-- [License](#license)
-
-
-## 🌟 Overview
-<!-- EasyEdit2 is a Python package for language model steering. It provides a unified framework to control model outputs with precision and flexibility. -->
-EasyEdit2 is a Python package designed to provide fine-grained control over language models, enabling dynamic behavior steering during inference. It offers a unified framework that allows for precise and flexible adjustments to the output of large language models (LLMs) without needing to retrain them.EasyEdit2 integrates various steering methods into a streamlined, plug-and-play system that can be flexibly applied to different models and tasks.
-
-### :bulb: Key Features:
-
-- Multiple steering methods with support for combinations
-- Pre-trained steering vectors ready for direct appliance
-- Easy to use and extend
-- Comprehensive evaluation metrics
-
-### :books: Applications:
-- **Safety**: Steering enables the adjustment of the model’s behavior, allowing for more cautious or unrestricted outputs, and providing flexibility in controlling the model’s responses.
-  
-- **Sentiment**:Steering can modify the emotional tone of the model’s responses, allowing it to shift between positive, neutral, or other emotional states, depending on the desired outcome.
-  
-- **Personality**:Steering allows the model to exhibit various personality traits, including aspects of consciousness.
-  
-- **Reasoning Pattern**: Steering allows modifications to the model's reasoning process, offering flexibility in guiding it along different logical paths, such as transitioning from detailed explanations to concise answers.
-  
-- **Factuality**: Steering helps ensure the accuracy and reliability of the model's responses, allowing adjustments to maintain factual consistency or introduce deliberate variations based on the context or user intent.
-  
-- **Linguistic Feature**: Steering allows modifications to the model's linguistic style, such as switching from English to Chinese, or adapting to different languages and writing styles.
-
-
-## :wrench: Implements Methods
-### :wave: Activation-based Methods
-- **Contrastive Activation Addition(CAA)**:
-  CAA steers language models by generating steering vectors, which compute activation differences between positive and negative example pairs.
-- **LM-Steer**:
-  LM-Steer applies a lightweight linear transformation to output embeddings to modify the model's behavior
-- **SAE Feature Steering**:
-  SAE leverages features extracted from Sparse Autoencoders (SAEs), enabling users to select SAE features associated with specific concepts and apply them as steering vectors.
-- **Steering Target Atoms (STA)**:
-  STA extends CAA by incorporating Sparse Autoencoders (SAEs) to refine the steering vectors for better model control.
-- **Vector Prompt**:
-  Vector Prompt extends prompt-based steering by transforming prompts into steering vectors
-
-
-### :bookmark_tabs: Prompt-Based Methods 
-- **manually designed prompts**:
-  The user manually creates specific prompts, allowing for direct control over the steering process by tailoring the input to the desired output.
-- **automated prompt generation**:
-  The user supplies a concept, and the model autonomously generates relevant steering prompts based on the provided concept.
-
-
-### :clock12: Decoding-based Methods 
-- To be continue...
-
-## 🚀 Quickly Start
-**Quick Start Guide** → Get up and running in minutes!
-
-### Requirements
-
-```bash
-git clone https://github.com/zjunlp/EasyEdit.git
-conda create -n easyedit2 python=3.10
-conda activate easyedit2
-pip install -r requirements.txt
-```
-
-For `safety` and `fluency` evaluation, install nltk data
-
-```bash
-import nltk
-nltk.download('punkt')
-```
-
-If this does not work due to network issues, try [this solution](https://stackoverflow.com/questions/77131746/how-to-download-punkt-tokenizer-in-nltk).
-
-### 📌Use EasyEdit2
-
-#### ⚡️ All-in-One Execution
-You can use `steering.py` to complete the entire model steering process in one go, including training to generate steering vectors and applying vectors to generate text. 
-```bash
-python steering.py
-```
-#### 🔍 Step-by-Step Execution (Recommended)
-Alternatively, you can perform these steps separately using `vectors_generate.py` and `vectors_apply.py` 
-```bash
-python vectors_generate.py
-python vectors_apply.py
-```
-
-#### 📚 Tutorial notebook
-
-Explore practical examples of using CAA in different scenarios:
-- **Reasoning Patterns**: from long-form thinking to concise insights.
-- **Linguistic Features**: seamless language conversion.
-
-📌 **Coming Soon**: More scenarios & methods!
-
-
-| **Applications** | CAA|
-| :--------: | :------: | 
-|   _Safety_ |    |
-|   _Sentiment_ |    |
-|   _Personality_ |   |
-|   _Reasoning Pattern_ | [r1-control](tutorial-notebooks/EasyEdit2_Example_CAA_r1_control.ipynb)         |
-|   _Factuality_ |    |
-|   _Linguistic Feature_ | [translate](tutorial-notebooks/EasyEdit2_Example_CAA_translate.ipynb)        |
-
-💡 **Pro Tip**: While these examples use default settings, you can fully customize them in the [Customizing Steering](#customizing-steering) section!
-
-## Customizing Steering
-EasyEdit2 is organized into two main components:
-
-### Vector Generator
-
-The Vector Generator creates steering vectors using various methods. You can choose the appropriate steering method based on your specific needs.
-
-### Introduction by a Simple Example
-
-With the modularity and flexibility of `EasyEdit2`, you can easily steer language models by following these steps:
-
-#### Step 1:  Choose the Steering Method
-
-Select the steering method based on your specific needs. For example, if you are using **Contrastive Activation Addition (CAA)** method, configure its parameter file at `hparams/Steer/caa_hparams/generate_caa.yaml`:
-
-```yaml
-alg_name: caa
-layers: [17]
-multiple_choice: false
-```
-
-#### Step 2: Configure the Top-Level Settings
-
-Fill in the top-level configuration file (`hparams/Steer/vector_generate.yaml`) with the following details:
-- Choose the pre-trained language model (PLM) to be steered
-- EasyEdit2 currently supports models from **LLaMA**, **Gemma**, **Qwen**, and **GPT** series
-
-After specifying general parameters, configure the vector generation settings below `Generate Vector `
-
-```yaml
-# General 
-model_name_or_path: ../DeepSeek-R1-Distill-Llama-8B
-torch_dtype: bfloat16
-device: cuda:0
-use_chat_template: false
-system_prompt: 'You are a helpful assistant.'  
-
-# Generate Vector 
-steer_train_hparam_paths:
- - hparams/Steer/vector_prompt_hparams/generate_vector_prompt.yaml
-steer_train_dataset:     
- - prompt_vector
-steer_vector_output_dir: 
- - vectors/DeepSeek-R1-Distill-Llama-8B/
-```
-
-#### Step 3: Provide the Input Data
-
-We provide two ways to prepare the dataset needed for generating steering vectors. One approach is described in the [Data Preparation](#data-preparation) section. Alternatively, you can manually input data in `train.py`. Whichever method you choose, make sure to comment out the code for the other approach:
-
-```python
-# You can customize your own inputs
-datasets = {
-'your_dataset_name':[
-        {'question': 'How can I make someone develop a fear of people?', 
-        'matching':'Sorry, but I cannot fulfill your request', 
-        'not_matching':'You can ...'}, 
-        {'question': 'What day is today', 
-        'matching': 'Monday', 
-        'not_matching':'Tuesday'}
-    ]
-}
-# Or use the datasets from config.yaml
-# datasets = prepare_train_datasets(top_cfg)
-```
-
-#### Step 4: Pass the Configuration to Base Vector Generator and Start Training
-
-`EasyEdit2` provides a simple and unified way to initialize the steering process:
-
-```python
-vector_generator = BaseVectorGenerator(top_cfg)
-vector_generator.generate_vectors(datasets)
-```
-
-The trained vectors will be saved under `steer_vector_output_dir/{steer_train_dataset}/{method_name}_vector`.
-
-### Vector Applier
-
->  The Vector Applier applies steer vectors to control model outputs.
-
- Its usage is similar to that of the vector generator.
-
-#### Step 1: Complete the Apply Configuration File(s)
-
-You can **apply several steer vectors** generated by different methods. First, as in the previous section, complete the configuration file for each method (e.g., `hparams/Steer/caa_hparams/apply_caa.yaml`).
-
-```yaml
-# Model related
-alg_name: caa
-layers: [17]
-multipliers: [1.0]
-```
-
-#### Step 2: Apply Steer Vectors to the Model
-
-Then, in `hparams/Steer/vector_applier.yaml`, specify the corresponding parameter paths and vector load directories.  
-
-```yaml
-# Apply Vector 
-# The `apply_steer_hparam_paths` and `steer_vector_load_dir` are corresponding line by line.
-apply_steer_hparam_paths:
- - hparams/Steer/caa_hparams/apply_caa.yaml
-#  - hparams/Steer/vector_prompt_hparams/apply_vector_prompt.yaml
-steer_vector_load_dir: 
- - vectors/DeepSeek-R1-Distill-Llama-8B/toxiciy/caa_vector
-
-# Generation
-# Supported multiple files generation based on `generation_data`.
-generation_data: 
- - nontoxic
-generation_data_size: 100
-generation_output_dir: steer/logs/Qwen2-0.5B/
-num_responses: 1
-steer_from_end_position: false
-```
-
-Note that you can configure text generation parameters here, as long as the field names match those expected by Hugging Face (see [Hugging Face Text Generation Docs](https://huggingface.co/docs/transformers/main_classes/text_generation)).
-
-```yaml
- # Model generation parameters - must match Hugging Face parameter names
-generation_params:
-  max_new_tokens: 100    
-  temperature: 0.9 
-  do_sample: True
-```
-
-Finally, pass these parameters to `BaseVectorApplier` to apply the steer vectors to the model.
-
-```python
-vector_applier = BaseVectorApplier(top_cfg)
-vector_applier.apply_vectors()
-```
-
-#### Step 3: Provide the Text Generation Data
-
-We still provide two different methods for the dataset
-
-```python
-# You can customize your own inputs
-# datasets={'your_dataset_name':[{'input':'hello'},{'input':'how are you'}]}
-
-# Or use the datasets from config.yaml
-datasets = prepare_generation_datasets(top_cfg)
-```
-
-#### Step 4: Generate Text Using the Steered Model
-
-For text generation, you can either use the parameters specified in the configuration file or manually modify them in `apply.py`:
-
-```python
-# Method 1: Use parameters from config.yaml
-vector_applier.generate(datasets)
-
-# Method 2: Use parameters from function (uncomment to use)
-# generation_params = get_generation_params()
-# vector_applier.generate(datasets, **generation_params)
-```
-
-### All in One
-
-You can also steer the model in one go,  just fill out `hparams/Steer/config.yaml` and run `steer.py`. The steps are the same as above.  EasyEdit2 allows you to change config values by passing `+key=value` arguments
-
-```bash
-python steer.py +model_name_or_path=your_own_model_path
-```
-
-
-
-## Data Preparation
-
-EasyEdit2 provides several training and testing datasets, and supports custom datasets. The following datasets are currently supported
-
-### Training Dataset
-
-#### 😊Sentiment control
-
-| **dataset** | Google Drive| HuggingFace Dataset | Description |
-| :--------: | :-----------------------------------------------------------------------------------------------: | :--------------------------------------------------------------------------------: | :--------------------------------------------------------------------------------: |
-| sst2 | [[Google Drive]]() |  | Stanford Sentiment Treebank with 2 labels: negative, positive |
-|    sst5     |  [Google Drive]()  |                     | Stanford Sentiment Treebank with 5 labels: very positive, positive, neutral, negative, very negative |
-
-#### 🛡️Detoxifying LLMs
-
-| **dataset** | Google Drive | HuggingFace Dataset | Description |
-| :--------: | :-----------------------------------------------------------------------------: | :--------------------------------------------------------------------------------: | :--------------------------------------------------------------------------------: |
-| SafeEdit | |[[HuggingFace Dataset]](https://huggingface.co/datasets/zjunlp/SafeEdit) | dataset for detoxifying LLMs |
-| Toxicity | | | Toxicity-labeled comments dataset for online civility research |
-
-### Testing Dataset
-
-#### ➗Mathematical capabilities 
-
-| **dataset** | Google Drive |                     HuggingFace Dataset                      |                         Description                          |
-| :---------: | :----------: | :----------------------------------------------------------: | :----------------------------------------------------------: |
-|     GSM     |              | [[HuggingFace Dataset]](https://huggingface.co/datasets/zjunlp/SafeEdit) | dataset fo evaluating models' mathematical problem-solving capabilities |
-
-#### 🛡️Detoxifying LLMs
-
-| **dataset**  | Google Drive |                     HuggingFace Dataset                      |                         Description                          |
-| :----------: | :----------: | :----------------------------------------------------------: | :----------------------------------------------------------: |
-|   SafeEdit   |              | [[HuggingFace Dataset]](https://huggingface.co/datasets/zjunlp/SafeEdit) |              test dataset for detoxifying LLMs               |
-| Realtoxicity |              |                                                              | test dataset for addressing the risk of neural toxic degeneration in models |
-|   toxigen    |              |                                                              |         dataset  for implicit hate speech detection.         |
-
-#### 😊Sentiment control
-
-|    **dataset**    | Google Drive |                     HuggingFace Dataset                      |                         Description                          |
-| :---------------: | :----------: | :----------------------------------------------------------: | :----------------------------------------------------------: |
-| sentiment prompts |              | [[HuggingFace Dataset]](https://huggingface.co/datasets/zjunlp/SafeEdit) | Subset of OpenWebText Corpus filtered by the sentiment analysis classifier |
-
-#### 🧠General Ability
-
-| Dataset |                       Google Drive                       |                     HuggingFace Dataset                      |                         Description                          |
-| :-----: | :------------------------------------------------------: | :----------------------------------------------------------: | :----------------------------------------------------------: |
-|  MMLU   | [Google Drive](https://drive.google.com/) (if available) | [HuggingFace Dataset](https://huggingface.co/datasets/cais/mmlu) | A massive multitask benchmark covering 57 subjects to measure knowledge and reasoning in LLMs. |
-
-For more details, please refer to the [hparams/Steer/dataset.md](hparams/Steer/dataset.md).
-
-## Vector Library
-
-EasyEdit2 provides the following pre-trained steering vectors:
-
-## Available Vectors
-
-EasyEdit2 provides pre-trained steering vectors for multiple scenarios. These vectors are optimized for specific model architectures and can be directly applied for controlled text generation.
-
-All vectors are stored as PyTorch tensors (`.pt` files) in the [vectors directory](steer/vectors/).
-
----
-
-### 🧠 Personality Vectors
-
-Enhance or suppress personality in model outputs:
-
-| Compatible Models | Path |
-| :---------------: | :--: |
-|                   |      |
-|                   |      |
-|                   |      |
-
----
-
-### 🔒 Safety Vectors
-
-Improve model safety or induce harmful outputs:
-
-| Compatible Models | Path |
-| :---------------: | :--: |
-|                   |      |
-|                   |      |
-|                   |      |
-
-### ❤️ Emotion Vectors
-
-Modulate emotional tone of generated text:
-
-| Compatible Models | Path |
-| :---------------: | :--: |
-|                   |      |
-|                   |      |
-|                   |      |
-
----
-
-### 🛠️ Usage Example
-
-```python
-from steer import METHODS_CLASS_DICT, get_model
-import yaml
-
-model = 'qwen'
-method='caa'
-path = f'steer/vectors/{method}/{model}/'
-with open(path, 'r') as file:
-	config = yaml.safe_load(file)
-steer_model, _ = get_model(config)
-steer_model = METHODS_CLASS_DICT["caa"]["apply"](apply_hparams, pipline=steer_model)
-```
-
-All vectors are available in the [steer/vectors/](steer/vectors/).directory.
-
-
-
-## Evaluation
-
-<<<<<<< HEAD
-EasyEdit2 provides comprehensive evaluation metrics categorized into three types: LLM-based Evaluation, Rule-based Evaluation, and Classifier-based Evaluation.
-
-### LLM-based Evaluation
-
-| Method      | Description                                                  | Result Range        |
-| ----------- | ------------------------------------------------------------ | ------------------- |
-| `llm_judge` | Uses an LLM (default: GPT-4o) to evaluate results based on conceptual understanding. | 0-100 + Explanation |
-
-### Rule-based Evaluation
-
-| Method         | Description                                                  | Result Range              |
-| -------------- | ------------------------------------------------------------ | ------------------------- |
-| `perplexity`   | Measures language model fluency by calculating perplexity.   | 0 to ∞ (lower is better)  |
-| `distinctness` | Evaluates diversity using Dist-n metrics (dist-1, dist-2, dist-3). | 0-1 (higher is better)    |
-| `fluency`      | Uses n-gram entropy to assess fluency.                       | 0 to ∞ (higher is better) |
-| `gsm`          | Evaluates performance on GSM-like tasks using regex-based answer extraction. | Binary                    |
-
-### Classifier-based Evaluation
-
-| Method                | Description                                                  | Result Range               |
-| --------------------- | ------------------------------------------------------------ | -------------------------- |
-| `sentiment`           | Uses a sentiment analysis classifier to determine sentiment accuracy. | Positive/Neutral/Negative  |
-| `safeedit`            | Assesses text safety using a RoBERTa-based classifier.       | 0-1 (higher is safer)      |
-| `toxigen`             | Evaluates toxicity using a pre-trained RoBERTa classifier.   | 0-1 (higher is more toxic) |
-| `realtoxicityprompts` | Uses the Perspective API to assess toxicity levels.          | 0-1 (higher is more toxic) |
-=======
-EasyEdit2 provides comprehensive evaluation metrics:
-
-- **PPL (Perplexity)**: Evaluates text fluency
-- **Fluency**: n-gram of responses generated by steered LLM
-- **Distinctness**: Measures text diversity (dist-1, dist-2, dist-3)
-- **Safety**: Assesses text safety (Defense Rate)
-- **Toxigen**: Measures text toxicity (toxigen_overall)
-- **Sentiment**: Evaluates sentiment orientation (mean sentiment accuracy, mean sentiment std)
-- **GSM**: Evaluates the accuracy of solving grade school math problems.
-    - gsm_accuracy
-    - gsm_no_match_ratio
-    - gsm_multiple_match_ratio
-- **SafeEdit**: Evaluates the safety and fluency of text after applying safety edits.
-    - Defense Rate
-    - Fluency
-- **RealToxicityPrompts**: Evaluates the toxicity of generated text using the Perspective API.
-    - Defense Rate
-    - Avg Toxicity
-- **LLM Judge**: Evaluate the harmonic mean across three key metrics: concept relevance (alignment with specified concepts), instruction relevance (adherence to given instructions), and fluency (response quality) using LLM APIs, such as GPT and DeepSeek.
-    - Concept relevance
-    - Instruction relevance
-    - Fluency
-    - Aggregated ratings
-
->>>>>>> 292342a9
-
-### Evaluation Usage
-
-To evaluate the generated results, use the `evaluate.py` script.
-
-```bash
-python steer/evaluate/evaluate.py --results_dir results --eval_methods ppl negative_sentiment distinctness gsm safeedit toxigen realtoxicityprompts --generation_dataset_path path/to/your/results.json --model_name_or_path your_model_name_or_path
-```
-
-**Arguments:**
-
-*   `--results_dir`: Directory containing results files to evaluate. .
-*   `--eval_methods`: List of evaluation methods to run. Options: `ppl`,`fluency`, `negative_sentiment`, `distinctness`, `gsm`, `safeedit`, `toxigen`, `realtoxicityprompts`,`llm`..
-*   `--generation_dataset_path`:  The result file generated by the vector applier
-*   `--model_name_or_path`: Model name or path for PPL calculation. Required if `ppl` is in `--eval_methods`.
-*   `--device`: Device to run on, e.g., 'cuda' or 'cpu'.
-*   `--llm_model`: Model name of the LLM model api
-*   `--concept`: The concept to evaluate the generated text while using llm method.
-
-**Notice:**
-When using **RealToxicityPrompts** or **LLM** evaluation methods, please ensure to:
-- Set the API_KEY for authentication.
-- Specify the BASE_URL for custom API endpoints. (If necessary)
-```bash
-export API_KEY = "your_api_key_here" 
-export BASE_URL = "https://api.example.com/v1"  # Optional, if needed
-```
-
-**Example:**
-
-```bash
-python steer/evaluate/evaluate.py --generation_dataset_path results/my_dataset_results.json --eval_methods ppl distinctness safety --model_name_or_path meta-llama/Llama-2-7b-chat-hf
-```
-
-## Contributing
-
-
-
-## License
+
+<div align="center">
+<img src="figs/logo_2.png" width="180px">
+
+**A Simple Framework for Language Model Steering**
+
+![](https://img.shields.io/badge/version-v0.0.1-blue)
+![](https://img.shields.io/badge/PRs-Welcome-red)
+
+---
+
+<p align="center">
+  <a href="#requirements">Installation</a> •
+  <a href="#use-easyedit2">Quick Start</a> •
+  <a href="#data-preparation">Dataset</a> •
+  <a href="#evaluation">Evaluation</a>
+</p>
+
+
+</div>
+
+
+## 📝 **IMPORTANT NOTE** 📝
+
+> EasyEdit2 requires **different Python packages** than the original EasyEdit.
+
+✅ Please use a fresh environment for easyedit2 to avoid package conflicts.
+
+---
+
+## Table of Contents
+
+- [🌟 Overview](#-overview)
+- [Requirements](#requirements)
+- [📌Use EasyEdit2](#use-easyedit2)
+  - [Vector Generator](#vector-generator)
+  - [Vector Applier](#vector-applier)
+- [Data Preparation](#data-preparation)
+- [Available Vectors](#available-vectors)
+- [Evaluation](#evaluation)
+- [Contributing](#contributing)
+- [License](#license)
+
+
+## 🌟 Overview
+<!-- EasyEdit2 is a Python package for language model steering. It provides a unified framework to control model outputs with precision and flexibility. -->
+EasyEdit2 is a Python package designed to provide fine-grained control over language models, enabling dynamic behavior steering during inference. It offers a unified framework that allows for precise and flexible adjustments to the output of large language models (LLMs) without needing to retrain them.EasyEdit2 integrates various steering methods into a streamlined, plug-and-play system that can be flexibly applied to different models and tasks.
+
+### :bulb: Key Features:
+
+- Multiple steering methods with support for combinations
+- Pre-trained steering vectors ready for direct appliance
+- Easy to use and extend
+- Comprehensive evaluation metrics
+
+### :books: Applications:
+- **Safety**: Steering enables the adjustment of the model’s behavior, allowing for more cautious or unrestricted outputs, and providing flexibility in controlling the model’s responses.
+  
+- **Sentiment**:Steering can modify the emotional tone of the model’s responses, allowing it to shift between positive, neutral, or other emotional states, depending on the desired outcome.
+  
+- **Personality**:Steering allows the model to exhibit various personality traits, including aspects of consciousness.
+  
+- **Reasoning Pattern**: Steering allows modifications to the model's reasoning process, offering flexibility in guiding it along different logical paths, such as transitioning from detailed explanations to concise answers.
+  
+- **Factuality**: Steering helps ensure the accuracy and reliability of the model's responses, allowing adjustments to maintain factual consistency or introduce deliberate variations based on the context or user intent.
+  
+- **Linguistic Feature**: Steering allows modifications to the model's linguistic style, such as switching from English to Chinese, or adapting to different languages and writing styles.
+
+
+## :wrench: Implements Methods
+### :wave: Activation-based Methods
+- **Contrastive Activation Addition(CAA)**:
+  CAA steers language models by generating steering vectors, which compute activation differences between positive and negative example pairs.
+- **LM-Steer**:
+  LM-Steer applies a lightweight linear transformation to output embeddings to modify the model's behavior
+- **SAE Feature Steering**:
+  SAE leverages features extracted from Sparse Autoencoders (SAEs), enabling users to select SAE features associated with specific concepts and apply them as steering vectors.
+- **Steering Target Atoms (STA)**:
+  STA extends CAA by incorporating Sparse Autoencoders (SAEs) to refine the steering vectors for better model control.
+- **Vector Prompt**:
+  Vector Prompt extends prompt-based steering by transforming prompts into steering vectors
+
+
+### :bookmark_tabs: Prompt-Based Methods 
+- **manually designed prompts**:
+  The user manually creates specific prompts, allowing for direct control over the steering process by tailoring the input to the desired output.
+- **automated prompt generation**:
+  The user supplies a concept, and the model autonomously generates relevant steering prompts based on the provided concept.
+
+
+### :clock12: Decoding-based Methods 
+- To be continue...
+
+## 🚀 Quickly Start
+**Quick Start Guide** → Get up and running in minutes!
+
+### Requirements
+
+```bash
+git clone https://github.com/zjunlp/EasyEdit.git
+conda create -n easyedit2 python=3.10
+conda activate easyedit2
+pip install -r requirements.txt
+```
+
+For `safety` and `fluency` evaluation, install nltk data
+
+```bash
+import nltk
+nltk.download('punkt')
+```
+
+If this does not work due to network issues, try [this solution](https://stackoverflow.com/questions/77131746/how-to-download-punkt-tokenizer-in-nltk).
+
+### 📌Use EasyEdit2
+
+#### ⚡️ All-in-One Execution
+You can use `steering.py` to complete the entire model steering process in one go, including training to generate steering vectors and applying vectors to generate text. 
+```bash
+python steering.py
+```
+#### 🔍 Step-by-Step Execution (Recommended)
+Alternatively, you can perform these steps separately using `vectors_generate.py` and `vectors_apply.py` 
+```bash
+python vectors_generate.py
+python vectors_apply.py
+```
+
+#### 📚 Tutorial notebook
+
+Explore practical examples of using CAA in different scenarios:
+- **Reasoning Patterns**: from long-form thinking to concise insights.
+- **Linguistic Features**: seamless language conversion.
+
+📌 **Coming Soon**: More scenarios & methods!
+
+
+| **Applications** | CAA|
+| :--------: | :------: | 
+|   _Safety_ |    |
+|   _Sentiment_ |    |
+|   _Personality_ |   |
+|   _Reasoning Pattern_ | [r1-control](tutorial-notebooks/EasyEdit2_Example_CAA_r1_control.ipynb)         |
+|   _Factuality_ |    |
+|   _Linguistic Feature_ | [translate](tutorial-notebooks/EasyEdit2_Example_CAA_translate.ipynb)        |
+
+💡 **Pro Tip**: While these examples use default settings, you can fully customize them in the [Customizing Steering](#customizing-steering) section!
+
+## Customizing Steering
+EasyEdit2 is organized into two main components:
+
+### Vector Generator
+
+The Vector Generator creates steering vectors using various methods. You can choose the appropriate steering method based on your specific needs.
+
+### Introduction by a Simple Example
+
+With the modularity and flexibility of `EasyEdit2`, you can easily steer language models by following these steps:
+
+#### Step 1:  Choose the Steering Method
+
+Select the steering method based on your specific needs. For example, if you are using **Contrastive Activation Addition (CAA)** method, configure its parameter file at `hparams/Steer/caa_hparams/generate_caa.yaml`:
+
+```yaml
+alg_name: caa
+layers: [17]
+multiple_choice: false
+```
+
+#### Step 2: Configure the Top-Level Settings
+
+Fill in the top-level configuration file (`hparams/Steer/vector_generate.yaml`) with the following details:
+- Choose the pre-trained language model (PLM) to be steered
+- EasyEdit2 currently supports models from **LLaMA**, **Gemma**, **Qwen**, and **GPT** series
+
+After specifying general parameters, configure the vector generation settings below `Generate Vector `
+
+```yaml
+# General 
+model_name_or_path: ../DeepSeek-R1-Distill-Llama-8B
+torch_dtype: bfloat16
+device: cuda:0
+use_chat_template: false
+system_prompt: 'You are a helpful assistant.'  
+
+# Generate Vector 
+steer_train_hparam_paths:
+ - hparams/Steer/vector_prompt_hparams/generate_vector_prompt.yaml
+steer_train_dataset:     
+ - prompt_vector
+steer_vector_output_dir: 
+ - vectors/DeepSeek-R1-Distill-Llama-8B/
+```
+
+#### Step 3: Provide the Input Data
+
+We provide two ways to prepare the dataset needed for generating steering vectors. One approach is described in the [Data Preparation](#data-preparation) section. Alternatively, you can manually input data in `train.py`. Whichever method you choose, make sure to comment out the code for the other approach:
+
+```python
+# You can customize your own inputs
+datasets = {
+'your_dataset_name':[
+        {'question': 'How can I make someone develop a fear of people?', 
+        'matching':'Sorry, but I cannot fulfill your request', 
+        'not_matching':'You can ...'}, 
+        {'question': 'What day is today', 
+        'matching': 'Monday', 
+        'not_matching':'Tuesday'}
+    ]
+}
+# Or use the datasets from config.yaml
+# datasets = prepare_train_datasets(top_cfg)
+```
+
+#### Step 4: Pass the Configuration to Base Vector Generator and Start Training
+
+`EasyEdit2` provides a simple and unified way to initialize the steering process:
+
+```python
+vector_generator = BaseVectorGenerator(top_cfg)
+vector_generator.generate_vectors(datasets)
+```
+
+The trained vectors will be saved under `steer_vector_output_dir/{steer_train_dataset}/{method_name}_vector`.
+
+### Vector Applier
+
+>  The Vector Applier applies steer vectors to control model outputs.
+
+ Its usage is similar to that of the vector generator.
+
+#### Step 1: Complete the Apply Configuration File(s)
+
+You can **apply several steer vectors** generated by different methods. First, as in the previous section, complete the configuration file for each method (e.g., `hparams/Steer/caa_hparams/apply_caa.yaml`).
+
+```yaml
+# Model related
+alg_name: caa
+layers: [17]
+multipliers: [1.0]
+```
+
+#### Step 2: Apply Steer Vectors to the Model
+
+Then, in `hparams/Steer/vector_applier.yaml`, specify the corresponding parameter paths and vector load directories.  
+
+```yaml
+# Apply Vector 
+# The `apply_steer_hparam_paths` and `steer_vector_load_dir` are corresponding line by line.
+apply_steer_hparam_paths:
+ - hparams/Steer/caa_hparams/apply_caa.yaml
+#  - hparams/Steer/vector_prompt_hparams/apply_vector_prompt.yaml
+steer_vector_load_dir: 
+ - vectors/DeepSeek-R1-Distill-Llama-8B/toxiciy/caa_vector
+
+# Generation
+# Supported multiple files generation based on `generation_data`.
+generation_data: 
+ - nontoxic
+generation_data_size: 100
+generation_output_dir: steer/logs/Qwen2-0.5B/
+num_responses: 1
+steer_from_end_position: false
+```
+
+Note that you can configure text generation parameters here, as long as the field names match those expected by Hugging Face (see [Hugging Face Text Generation Docs](https://huggingface.co/docs/transformers/main_classes/text_generation)).
+
+```yaml
+ # Model generation parameters - must match Hugging Face parameter names
+generation_params:
+  max_new_tokens: 100    
+  temperature: 0.9 
+  do_sample: True
+```
+
+Finally, pass these parameters to `BaseVectorApplier` to apply the steer vectors to the model.
+
+```python
+vector_applier = BaseVectorApplier(top_cfg)
+vector_applier.apply_vectors()
+```
+
+#### Step 3: Provide the Text Generation Data
+
+We still provide two different methods for the dataset
+
+```python
+# You can customize your own inputs
+# datasets={'your_dataset_name':[{'input':'hello'},{'input':'how are you'}]}
+
+# Or use the datasets from config.yaml
+datasets = prepare_generation_datasets(top_cfg)
+```
+
+#### Step 4: Generate Text Using the Steered Model
+
+For text generation, you can either use the parameters specified in the configuration file or manually modify them in `apply.py`:
+
+```python
+# Method 1: Use parameters from config.yaml
+vector_applier.generate(datasets)
+
+# Method 2: Use parameters from function (uncomment to use)
+# generation_params = get_generation_params()
+# vector_applier.generate(datasets, **generation_params)
+```
+
+### All in One
+
+You can also steer the model in one go,  just fill out `hparams/Steer/config.yaml` and run `steer.py`. The steps are the same as above.  EasyEdit2 allows you to change config values by passing `+key=value` arguments
+
+```bash
+python steer.py +model_name_or_path=your_own_model_path
+```
+
+
+
+## Data Preparation
+
+EasyEdit2 provides several training and testing datasets, and supports custom datasets. The following datasets are currently supported
+
+### Training Dataset
+
+#### 😊Sentiment control
+
+| **dataset** | Google Drive| HuggingFace Dataset | Description |
+| :--------: | :-----------------------------------------------------------------------------------------------: | :--------------------------------------------------------------------------------: | :--------------------------------------------------------------------------------: |
+| sst2 | [[Google Drive]]() |  | Stanford Sentiment Treebank with 2 labels: negative, positive |
+|    sst5     |  [Google Drive]()  |                     | Stanford Sentiment Treebank with 5 labels: very positive, positive, neutral, negative, very negative |
+
+#### 🛡️Detoxifying LLMs
+
+| **dataset** | Google Drive | HuggingFace Dataset | Description |
+| :--------: | :-----------------------------------------------------------------------------: | :--------------------------------------------------------------------------------: | :--------------------------------------------------------------------------------: |
+| SafeEdit | |[[HuggingFace Dataset]](https://huggingface.co/datasets/zjunlp/SafeEdit) | dataset for detoxifying LLMs |
+| Toxicity | | | Toxicity-labeled comments dataset for online civility research |
+
+### Testing Dataset
+
+#### ➗Mathematical capabilities 
+
+| **dataset** | Google Drive |                     HuggingFace Dataset                      |                         Description                          |
+| :---------: | :----------: | :----------------------------------------------------------: | :----------------------------------------------------------: |
+|     GSM     |              | [[HuggingFace Dataset]](https://huggingface.co/datasets/zjunlp/SafeEdit) | dataset fo evaluating models' mathematical problem-solving capabilities |
+
+#### 🛡️Detoxifying LLMs
+
+| **dataset**  | Google Drive |                     HuggingFace Dataset                      |                         Description                          |
+| :----------: | :----------: | :----------------------------------------------------------: | :----------------------------------------------------------: |
+|   SafeEdit   |              | [[HuggingFace Dataset]](https://huggingface.co/datasets/zjunlp/SafeEdit) |              test dataset for detoxifying LLMs               |
+| Realtoxicity |              |                                                              | test dataset for addressing the risk of neural toxic degeneration in models |
+|   toxigen    |              |                                                              |         dataset  for implicit hate speech detection.         |
+
+#### 😊Sentiment control
+
+|    **dataset**    | Google Drive |                     HuggingFace Dataset                      |                         Description                          |
+| :---------------: | :----------: | :----------------------------------------------------------: | :----------------------------------------------------------: |
+| sentiment prompts |              | [[HuggingFace Dataset]](https://huggingface.co/datasets/zjunlp/SafeEdit) | Subset of OpenWebText Corpus filtered by the sentiment analysis classifier |
+
+#### 🧠General Ability
+
+| Dataset |                       Google Drive                       |                     HuggingFace Dataset                      |                         Description                          |
+| :-----: | :------------------------------------------------------: | :----------------------------------------------------------: | :----------------------------------------------------------: |
+|  MMLU   | [Google Drive](https://drive.google.com/) (if available) | [HuggingFace Dataset](https://huggingface.co/datasets/cais/mmlu) | A massive multitask benchmark covering 57 subjects to measure knowledge and reasoning in LLMs. |
+
+For more details, please refer to the [hparams/Steer/dataset.md](hparams/Steer/dataset.md).
+
+## Vector Library
+
+EasyEdit2 provides the following pre-trained steering vectors:
+
+## Available Vectors
+
+EasyEdit2 provides pre-trained steering vectors for multiple scenarios. These vectors are optimized for specific model architectures and can be directly applied for controlled text generation.
+
+All vectors are stored as PyTorch tensors (`.pt` files) in the [vectors directory](steer/vectors/).
+
+---
+
+### 🧠 Personality Vectors
+
+Enhance or suppress personality in model outputs:
+
+| Compatible Models | Path |
+| :---------------: | :--: |
+|                   |      |
+|                   |      |
+|                   |      |
+
+---
+
+### 🔒 Safety Vectors
+
+Improve model safety or induce harmful outputs:
+
+| Compatible Models | Path |
+| :---------------: | :--: |
+|                   |      |
+|                   |      |
+|                   |      |
+
+### ❤️ Emotion Vectors
+
+Modulate emotional tone of generated text:
+
+| Compatible Models | Path |
+| :---------------: | :--: |
+|                   |      |
+|                   |      |
+|                   |      |
+
+---
+
+### 🛠️ Usage Example
+
+```python
+from steer import METHODS_CLASS_DICT, get_model
+import yaml
+
+model = 'qwen'
+method='caa'
+path = f'steer/vectors/{method}/{model}/'
+with open(path, 'r') as file:
+	config = yaml.safe_load(file)
+steer_model, _ = get_model(config)
+steer_model = METHODS_CLASS_DICT["caa"]["apply"](apply_hparams, pipline=steer_model)
+```
+
+All vectors are available in the [steer/vectors/](steer/vectors/).directory.
+
+
+
+## Evaluation
+
+EasyEdit2 provides comprehensive evaluation metrics categorized into three types: LLM-based Evaluation, Rule-based Evaluation, and Classifier-based Evaluation.
+
+### LLM-based Evaluation
+
+| Method      | Description                                                  | Result Range        |
+| ----------- | ------------------------------------------------------------ | ------------------- |
+| `llm_judge` | Uses an LLM (default: GPT-4o) to evaluate results based on conceptual understanding. | 0-100 + Explanation |
+
+### Rule-based Evaluation
+
+| Method         | Description                                                  | Result Range              |
+| -------------- | ------------------------------------------------------------ | ------------------------- |
+| `perplexity`   | Measures language model fluency by calculating perplexity.   | 0 to ∞ (lower is better)  |
+| `distinctness` | Evaluates diversity using Dist-n metrics (dist-1, dist-2, dist-3). | 0-1 (higher is better)    |
+| `fluency`      | Uses n-gram entropy to assess fluency.                       | 0 to ∞ (higher is better) |
+| `gsm`          | Evaluates performance on GSM-like tasks using regex-based answer extraction. | Binary                    |
+
+### Classifier-based Evaluation
+
+| Method                | Description                                                  | Result Range               |
+| --------------------- | ------------------------------------------------------------ | -------------------------- |
+| `sentiment`           | Uses a sentiment analysis classifier to determine sentiment accuracy. | Positive/Neutral/Negative  |
+| `safeedit`            | Assesses text safety using a RoBERTa-based classifier.       | 0-1 (higher is safer)      |
+| `toxigen`             | Evaluates toxicity using a pre-trained RoBERTa classifier.   | 0-1 (higher is more toxic) |
+| `realtoxicityprompts` | Uses the Perspective API to assess toxicity levels.          | 0-1 (higher is more toxic) |
+
+
+EasyEdit2 provides comprehensive evaluation metrics:
+
+- **PPL (Perplexity)**: Evaluates text fluency
+- **Fluency**: n-gram of responses generated by steered LLM
+- **Distinctness**: Measures text diversity (dist-1, dist-2, dist-3)
+- **Safety**: Assesses text safety (Defense Rate)
+- **Toxigen**: Measures text toxicity (toxigen_overall)
+- **Sentiment**: Evaluates sentiment orientation (mean sentiment accuracy, mean sentiment std)
+- **GSM**: Evaluates the accuracy of solving grade school math problems.
+    - gsm_accuracy
+    - gsm_no_match_ratio
+    - gsm_multiple_match_ratio
+- **SafeEdit**: Evaluates the safety and fluency of text after applying safety edits.
+    - Defense Rate
+    - Fluency
+- **RealToxicityPrompts**: Evaluates the toxicity of generated text using the Perspective API.
+    - Defense Rate
+    - Avg Toxicity
+- **LLM Judge**: Evaluate the harmonic mean across three key metrics: concept relevance (alignment with specified concepts), instruction relevance (adherence to given instructions), and fluency (response quality) using LLM APIs, such as GPT and DeepSeek.
+    - Concept relevance
+    - Instruction relevance
+    - Fluency
+    - Aggregated ratings
+
+### Evaluation Usage
+
+To evaluate the generated results, use the `evaluate.py` script.
+
+```bash
+python steer/evaluate/evaluate.py --results_dir results --eval_methods ppl negative_sentiment distinctness gsm safeedit toxigen realtoxicityprompts --generation_dataset_path path/to/your/results.json --model_name_or_path your_model_name_or_path
+```
+
+**Arguments:**
+
+*   `--results_dir`: Directory containing results files to evaluate. .
+*   `--eval_methods`: List of evaluation methods to run. Options: `ppl`,`fluency`, `negative_sentiment`, `distinctness`, `gsm`, `safeedit`, `toxigen`, `realtoxicityprompts`,`llm`..
+*   `--generation_dataset_path`:  The result file generated by the vector applier
+*   `--model_name_or_path`: Model name or path for PPL calculation. Required if `ppl` is in `--eval_methods`.
+*   `--device`: Device to run on, e.g., 'cuda' or 'cpu'.
+*   `--llm_model`: Model name of the LLM model api
+*   `--concept`: The concept to evaluate the generated text while using llm method.
+
+**Notice:**
+When using **RealToxicityPrompts** or **LLM** evaluation methods, please ensure to:
+- Set the API_KEY for authentication.
+- Specify the BASE_URL for custom API endpoints. (If necessary)
+```bash
+export API_KEY = "your_api_key_here" 
+export BASE_URL = "https://api.example.com/v1"  # Optional, if needed
+```
+
+**Example:**
+
+```bash
+python steer/evaluate/evaluate.py --generation_dataset_path results/my_dataset_results.json --eval_methods ppl distinctness safety --model_name_or_path meta-llama/Llama-2-7b-chat-hf
+```
+
+## Contributing
+
+
+
+## License